--- conflicted
+++ resolved
@@ -38,17 +38,6 @@
 def find_storage_directories():
     home_dir = pathlib.Path(os.environ['HOME'])
     candidates = []
-<<<<<<< HEAD
-    firefox_dir = home_dir/".mozilla"/"firefox"
-    if firefox_dir.exists():
-        candidates.append(firefox_dir.iterdir())
-    zotero_dir = home_dir/".zotero"
-    if zotero_dir.exists():
-        candidates.append(zotero_dir.iterdir())
-    zotero5_dir = home_dir/"Zotero/storage"
-    if zotero5_dir.exists():
-        yield ('default', zotero5_dir)
-=======
     if sys.platform == "linux" or sys.platform == "linux2":
         firefox_dir = home_dir/".mozilla"/"firefox"
         if firefox_dir.exists():
@@ -57,7 +46,7 @@
         if zotero_dir.exists():
             candidates.append(zotero_dir.iterdir())
         zotero5_dir = home_dir/"Zotero/storage"
-        if zotero_dir.exists():
+        if zotero5_dir.exists():
             yield ('default', zotero5_dir)
     elif sys.platform == "win32":
         win_support_dir = home_dir/"AppData"/"Roaming"
@@ -69,7 +58,6 @@
         zotero_osx_dir = osx_support_dir/"Zotero"/"Profiles"
         if zotero_osx_dir.exists():
             candidates.append(zotero_osx_dir.iterdir())
->>>>>>> fdf52c84
     candidate_iter = itertools.chain.from_iterable(candidates)
     for fpath in candidate_iter:
         if not fpath.is_dir():
